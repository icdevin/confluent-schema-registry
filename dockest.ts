--- conflicted
+++ resolved
@@ -1,45 +1,12 @@
 import { Dockest, sleepWithLog, logLevel } from 'dockest'
 import { DockestService } from 'dockest/dist/@types'
 
-<<<<<<< HEAD
 const dockest = new Dockest({
   composeFile: 'docker-compose.yml',
   dumpErrors: true,
   jestLib: require('jest'),
   jestOpts: {
     updateSnapshot: true,
-=======
-const { ZooKeeperRunner, SimpleRunner, KafkaRunner } = runners
-
-const zooKeeperRunner = new ZooKeeperRunner({
-  service: 'zooKeeper',
-  ports: {
-    [ZooKeeperRunner.DEFAULT_PORT]: ZooKeeperRunner.DEFAULT_PORT,
-  },
-})
-
-/**
- * Debug SchemaRegistry with CURL: https://docs.confluent.io/2.0.0/schema-registry/docs/intro.html
- */
-const schemaRegistryRunner = new SimpleRunner({
-  service: 'schemaRegistry',
-  image: 'confluentinc/cp-schema-registry:5.5.3',
-  ports: {
-    '8982': '8081',
-  },
-  environment: {
-    SCHEMA_REGISTRY_KAFKASTORE_CONNECTION_URL: `${zooKeeperRunner.runnerConfig.service}:${ZooKeeperRunner.DEFAULT_PORT}`,
-    SCHEMA_REGISTRY_HOST_NAME: 'localhost',
-  },
-})
-
-const kafkaRunner = new KafkaRunner({
-  service: 'kafka',
-  image: 'confluentinc/cp-kafka:5.5.3',
-  dependsOn: [zooKeeperRunner],
-  ports: {
-    [KafkaRunner.DEFAULT_PORT_PLAINTEXT]: KafkaRunner.DEFAULT_PORT_PLAINTEXT,
->>>>>>> 40874b27
   },
   logLevel: logLevel.DEBUG,
 })
