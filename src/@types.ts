--- conflicted
+++ resolved
@@ -18,13 +18,8 @@
 }
 
 export interface Serdes {
-<<<<<<< HEAD
-  serialize(schema: ConfluentSchema, payload: any): Buffer
-  deserialize(schema: ConfluentSchema, buffer: Buffer): any
-=======
-  serialize(schema: ConfluentSchema, payload: any, opts: {}) : Buffer
-  deserialize(schema: ConfluentSchema, buffer: Buffer, opts: {}) : any 
->>>>>>> 85fdbf68
+  serialize(schema: ConfluentSchema, payload: any, opts?: {}): Buffer
+  deserialize(schema: ConfluentSchema, buffer: Buffer, opts?: {}): any
 }
 
 export interface AvroSchema {
